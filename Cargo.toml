--- conflicted
+++ resolved
@@ -38,12 +38,7 @@
 futures = "0.3"
 log = "0.4"
 prost = "0.12"
-<<<<<<< HEAD
-prost-types = "0.12"
 pyo3 = { version = "0.22", features = ["extension-module", "abi3", "abi3-py38"] }
-=======
-pyo3 = { version = "0.21", features = ["extension-module", "abi3", "abi3-py38"] }
->>>>>>> d173581f
 tokio = { version = "1.40", features = ["macros", "rt", "rt-multi-thread", "sync"] }
 
 [build-dependencies]
